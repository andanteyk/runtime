﻿using System;
using System.Diagnostics.CodeAnalysis;
using System.Reflection;
using Mono.Linker.Tests.Cases.Expectations.Assertions;
using Mono.Linker.Tests.Cases.Expectations.Helpers;
using BindingFlags = System.Reflection.BindingFlags;

namespace Mono.Linker.Tests.Cases.DataFlow
{
	[SkipKeptItemsValidation]
	[ExpectedNoWarnings]
	public class GenericParameterDataFlow
	{
		public static void Main ()
		{
			TestSingleGenericParameterOnType ();
			TestMultipleGenericParametersOnType ();
			TestBaseTypeGenericRequirements ();
			TestDeepNestedTypesWithGenerics ();
			TestInterfaceTypeGenericRequirements ();
			TestTypeGenericRequirementsOnMembers ();
			TestPartialInstantiationTypes ();

			TestSingleGenericParameterOnMethod ();
			TestMultipleGenericParametersOnMethod ();
			TestMethodGenericParametersViaInheritance ();

			MakeGenericType.Test ();
			MakeGenericMethod.Test ();

			TestNewConstraintSatisfiesParameterlessConstructor<object> ();
			TestStructConstraintSatisfiesParameterlessConstructor<TestStruct> ();
			TestUnmanagedConstraintSatisfiesParameterlessConstructor<byte> ();

			TestGenericParameterFlowsToField ();
			TestGenericParameterFlowsToReturnValue ();

			TestNoWarningsInRUCMethod<TestType> ();
			TestNoWarningsInRUCType<TestType> ();
		}

		static void TestSingleGenericParameterOnType ()
		{
			TypeRequiresNothing<TestType>.Test ();
			TypeRequiresPublicFields<TestType>.Test ();
			TypeRequiresPublicMethods<TestType>.Test ();
			TypeRequiresPublicFieldsPassThrough<TestType>.Test ();
			TypeRequiresNothingPassThrough<TestType>.Test ();
		}

		static void TestGenericParameterFlowsToField ()
		{
			TypeRequiresPublicFields<TestType>.TestFields ();
		}

		static void TestGenericParameterFlowsToReturnValue ()
		{
			_ = TypeRequiresPublicFields<TestType>.ReturnRequiresPublicFields ();
			_ = TypeRequiresPublicFields<TestType>.ReturnRequiresPublicMethods ();
			_ = TypeRequiresPublicFields<TestType>.ReturnRequiresNothing ();
		}

		[DynamicallyAccessedMembers (DynamicallyAccessedMemberTypes.PublicFields)]
		static Type FieldRequiresPublicFields;

		[DynamicallyAccessedMembers (DynamicallyAccessedMemberTypes.PublicMethods)]
		static Type FieldRequiresPublicMethods;

		static Type FieldRequiresNothing;

		class TypeRequiresPublicFields<
			[DynamicallyAccessedMembers (DynamicallyAccessedMemberTypes.PublicFields)] T>
		{
			[ExpectedWarning ("IL2087", "'" + nameof (T) + "'", nameof (TypeRequiresPublicFields<T>), nameof (DataFlowTypeExtensions.RequiresPublicMethods))]
			public static void Test ()
			{
				typeof (T).RequiresPublicFields ();
				typeof (T).RequiresPublicMethods ();
				typeof (T).RequiresNone ();
			}

<<<<<<< HEAD
			[RequiresUnreferencedCode ("message")]
			public static void RUCTest ()
			{
				typeof (T).RequiresPublicMethods ();
			}

			[UnrecognizedReflectionAccessPattern (typeof (GenericParameterDataFlow), nameof (FieldRequiresPublicMethods),
				messageCode: "IL2089", message: new string[] {
					nameof (T),
					nameof (TypeRequiresPublicFields <T>),
					nameof (FieldRequiresPublicMethods)
				})]
=======
			[ExpectedWarning ("IL2089", "'" + nameof (T) + "'", nameof (TypeRequiresPublicFields<T>), nameof (FieldRequiresPublicMethods))]
>>>>>>> 4d351bc1
			public static void TestFields ()
			{
				FieldRequiresPublicFields = typeof (T);
				FieldRequiresPublicMethods = typeof (T);
				FieldRequiresNothing = typeof (T);
			}


			[return: DynamicallyAccessedMembers (DynamicallyAccessedMemberTypes.PublicFields)]
			public static Type ReturnRequiresPublicFields ()
			{
				return typeof (T);
			}


			[ExpectedWarning ("IL2088", "'" + nameof (T) + "'", nameof (TypeRequiresPublicFields<T>), nameof (ReturnRequiresPublicMethods))]
			[return: DynamicallyAccessedMembers (DynamicallyAccessedMemberTypes.PublicMethods)]
			public static Type ReturnRequiresPublicMethods ()
			{
				return typeof (T);
			}

			public static Type ReturnRequiresNothing ()
			{
				return typeof (T);
			}
		}

		class TypeRequiresPublicMethods<
			[DynamicallyAccessedMembers (DynamicallyAccessedMemberTypes.PublicMethods)] T>
		{
			[ExpectedWarning ("IL2087", nameof (DataFlowTypeExtensions.RequiresPublicFields))]
			public static void Test ()
			{
				typeof (T).RequiresPublicFields ();
				typeof (T).RequiresPublicMethods ();
				typeof (T).RequiresNone ();
			}
		}

		class TypeRequiresNothing<T>
		{
			[ExpectedWarning ("IL2087", nameof (DataFlowTypeExtensions.RequiresPublicFields))]
			[ExpectedWarning ("IL2087", nameof (DataFlowTypeExtensions.RequiresPublicMethods))]
			public static void Test ()
			{
				typeof (T).RequiresPublicFields ();
				typeof (T).RequiresPublicMethods ();
				typeof (T).RequiresNone ();
			}
		}

		class TypeRequiresPublicFieldsPassThrough<
			[DynamicallyAccessedMembers (DynamicallyAccessedMemberTypes.PublicFields)] TSource>
		{
			[ExpectedWarning ("IL2091", nameof (TSource),
					"Mono.Linker.Tests.Cases.DataFlow.GenericParameterDataFlow.TypeRequiresPublicFieldsPassThrough<TSource>",
					"T",
					"Mono.Linker.Tests.Cases.DataFlow.GenericParameterDataFlow.TypeRequiresPublicMethods<T>")]
			public static void Test ()
			{
				TypeRequiresPublicFields<TSource>.Test ();
				TypeRequiresPublicMethods<TSource>.Test ();
				TypeRequiresNothing<TSource>.Test ();
			}
		}

		class TypeRequiresNothingPassThrough<T>
		{
			[ExpectedWarning ("IL2091", nameof (TypeRequiresPublicFields<T>))]
			[ExpectedWarning ("IL2091", nameof (TypeRequiresPublicMethods<T>))]
			public static void Test ()
			{
				TypeRequiresPublicFields<T>.Test ();
				TypeRequiresPublicMethods<T>.Test ();
				TypeRequiresNothing<T>.Test ();
			}
		}

		static void TestMultipleGenericParametersOnType ()
		{
			MultipleTypesWithDifferentRequirements<TestType, TestType, TestType, TestType>.TestMultiple ();
			MultipleTypesWithDifferentRequirements<TestType, TestType, TestType, TestType>.TestFields ();
			MultipleTypesWithDifferentRequirements<TestType, TestType, TestType, TestType>.TestMethods ();
			MultipleTypesWithDifferentRequirements<TestType, TestType, TestType, TestType>.TestBoth ();
			MultipleTypesWithDifferentRequirements<TestType, TestType, TestType, TestType>.TestNothing ();
		}

		class MultipleTypesWithDifferentRequirements<
			[DynamicallyAccessedMembers (DynamicallyAccessedMemberTypes.PublicFields)] TFields,
			[DynamicallyAccessedMembers (DynamicallyAccessedMemberTypes.PublicMethods)] TMethods,
			[DynamicallyAccessedMembers (DynamicallyAccessedMemberTypes.PublicFields | DynamicallyAccessedMemberTypes.PublicMethods)] TBoth,
			TNothing>
		{
			public static void TestMultiple ()
			{
				typeof (TFields).RequiresPublicFields ();
				typeof (TMethods).RequiresPublicMethods ();
				typeof (TBoth).RequiresPublicFields ();
				typeof (TBoth).RequiresPublicMethods ();
				typeof (TFields).RequiresNone ();
				typeof (TMethods).RequiresNone ();
				typeof (TBoth).RequiresNone ();
				typeof (TNothing).RequiresNone ();
			}

			[ExpectedWarning ("IL2087", nameof (DataFlowTypeExtensions.RequiresPublicMethods))]
			public static void TestFields ()
			{
				typeof (TFields).RequiresPublicFields ();
				typeof (TFields).RequiresPublicMethods ();
				typeof (TFields).RequiresNone ();
			}

			[ExpectedWarning ("IL2087", nameof (DataFlowTypeExtensions.RequiresPublicFields))]
			public static void TestMethods ()
			{
				typeof (TMethods).RequiresPublicFields ();
				typeof (TMethods).RequiresPublicMethods ();
				typeof (TMethods).RequiresNone ();
			}

			public static void TestBoth ()
			{
				typeof (TBoth).RequiresPublicFields ();
				typeof (TBoth).RequiresPublicMethods ();
				typeof (TBoth).RequiresNone ();
			}

			[ExpectedWarning ("IL2087", nameof (DataFlowTypeExtensions.RequiresPublicFields))]
			[ExpectedWarning ("IL2087", nameof (DataFlowTypeExtensions.RequiresPublicMethods))]
			public static void TestNothing ()
			{
				typeof (TNothing).RequiresPublicFields ();
				typeof (TNothing).RequiresPublicMethods ();
				typeof (TNothing).RequiresNone ();
			}
		}

		static void TestBaseTypeGenericRequirements ()
		{
			new DerivedTypeWithInstantiatedGenericOnBase ();
			new DerivedTypeWithInstantiationOverSelfOnBase ();
			new DerivedTypeWithOpenGenericOnBase<TestType> ();
			new DerivedTypeWithOpenGenericOnBaseWithRequirements<TestType> ();
		}

		class GenericBaseTypeWithRequirements<[DynamicallyAccessedMembers (DynamicallyAccessedMemberTypes.PublicFields)] T>
		{
			public GenericBaseTypeWithRequirements ()
			{
				typeof (T).RequiresPublicFields ();
			}
		}

		class DerivedTypeWithInstantiatedGenericOnBase : GenericBaseTypeWithRequirements<TestType>
		{
		}

		class GenericBaseTypeWithRequiresAll<[DynamicallyAccessedMembers (DynamicallyAccessedMemberTypes.All)] T>
		{
		}

		class DerivedTypeWithInstantiationOverSelfOnBase : GenericBaseTypeWithRequirements<DerivedTypeWithInstantiationOverSelfOnBase>
		{
		}

		[ExpectedWarning ("IL2091", nameof (GenericBaseTypeWithRequirements<T>))]
		class DerivedTypeWithOpenGenericOnBase<T> : GenericBaseTypeWithRequirements<T>
		{
			[ExpectedWarning ("IL2091", nameof (GenericBaseTypeWithRequirements<T>))]
			public DerivedTypeWithOpenGenericOnBase () { }
		}

		class DerivedTypeWithOpenGenericOnBaseWithRequirements<[DynamicallyAccessedMembers (DynamicallyAccessedMemberTypes.PublicFields)] T>
			: GenericBaseTypeWithRequirements<T>
		{
		}

		static void TestInterfaceTypeGenericRequirements ()
		{
			IGenericInterfaceTypeWithRequirements<TestType> instance = new InterfaceImplementationTypeWithInstantiatedGenericOnBase ();
			new InterfaceImplementationTypeWithInstantiationOverSelfOnBase ();
			new InterfaceImplementationTypeWithOpenGenericOnBase<TestType> ();
			new InterfaceImplementationTypeWithOpenGenericOnBaseWithRequirements<TestType> ();
		}

		interface IGenericInterfaceTypeWithRequirements<[DynamicallyAccessedMembers (DynamicallyAccessedMemberTypes.PublicFields)] T>
		{
		}

		class InterfaceImplementationTypeWithInstantiatedGenericOnBase : IGenericInterfaceTypeWithRequirements<TestType>
		{
		}

		interface IGenericInterfaceTypeWithRequiresAll<[DynamicallyAccessedMembers (DynamicallyAccessedMemberTypes.All)] T>
		{
		}

		class InterfaceImplementationTypeWithInstantiationOverSelfOnBase : IGenericInterfaceTypeWithRequiresAll<InterfaceImplementationTypeWithInstantiationOverSelfOnBase>
		{
		}

		[ExpectedWarning ("IL2091", nameof (IGenericInterfaceTypeWithRequirements<T>))]
		class InterfaceImplementationTypeWithOpenGenericOnBase<T> : IGenericInterfaceTypeWithRequirements<T>
		{
		}

		class InterfaceImplementationTypeWithOpenGenericOnBaseWithRequirements<[DynamicallyAccessedMembers (DynamicallyAccessedMemberTypes.PublicFields)] T>
			: IGenericInterfaceTypeWithRequirements<T>
		{
		}

		static void TestDeepNestedTypesWithGenerics ()
		{
			RootTypeWithRequirements<TestType>.InnerTypeWithNoAddedGenerics.TestAccess ();
		}

		class RootTypeWithRequirements<[DynamicallyAccessedMembers (DynamicallyAccessedMemberTypes.PublicFields)] TRoot>
		{
			public class InnerTypeWithNoAddedGenerics
			{
				// The message is not ideal since we report the TRoot to come from RootTypeWithRequirements/InnerTypeWIthNoAddedGenerics
				// while it originates on RootTypeWithRequirements, but it's correct from IL's point of view.
				[ExpectedWarning ("IL2087", nameof (TRoot),
						"Mono.Linker.Tests.Cases.DataFlow.GenericParameterDataFlow.RootTypeWithRequirements<TRoot>.InnerTypeWithNoAddedGenerics",
						"type",
						"DataFlowTypeExtensions.RequiresPublicMethods(Type)")]
				public static void TestAccess ()
				{
					typeof (TRoot).RequiresPublicFields ();
					typeof (TRoot).RequiresPublicMethods ();
				}
			}
		}

		static void TestTypeGenericRequirementsOnMembers ()
		{
			// Basically just root everything we need to test
			var instance = new TypeGenericRequirementsOnMembers<TestType> ();

			_ = instance.PublicFieldsField;
			_ = instance.PublicMethodsField;

			_ = instance.PublicFieldsProperty;
			instance.PublicFieldsProperty = null;
			_ = instance.PublicMethodsProperty;
			instance.PublicMethodsProperty = null;

			instance.PublicFieldsMethodParameter (null);
			instance.PublicMethodsMethodParameter (null);

			instance.PublicFieldsMethodReturnValue ();
			instance.PublicMethodsMethodReturnValue ();

			instance.PublicFieldsMethodLocalVariable ();
			instance.PublicMethodsMethodLocalVariable ();
		}

		class TypeGenericRequirementsOnMembers<[DynamicallyAccessedMembers (DynamicallyAccessedMemberTypes.PublicFields)] TOuter>
		{
			public TypeRequiresPublicFields<TOuter> PublicFieldsField;

			[ExpectedWarning ("IL2091", nameof (TypeRequiresPublicMethods<TOuter>))]
			public TypeRequiresPublicMethods<TOuter> PublicMethodsField;

			public TypeRequiresPublicFields<TOuter> PublicFieldsProperty {
				get;
				set;
			}

			public TypeRequiresPublicMethods<TOuter> PublicMethodsProperty {
				[ExpectedWarning ("IL2091", nameof (TypeRequiresPublicMethods<TOuter>))]
				get => null;
				[ExpectedWarning ("IL2091", nameof (TypeRequiresPublicMethods<TOuter>))]
				set { }
			}

			public void PublicFieldsMethodParameter (TypeRequiresPublicFields<TOuter> param) { }
			[ExpectedWarning ("IL2091", nameof (TypeRequiresPublicMethods<TOuter>))]
			public void PublicMethodsMethodParameter (TypeRequiresPublicMethods<TOuter> param) { }

			public TypeRequiresPublicFields<TOuter> PublicFieldsMethodReturnValue () { return null; }
			[ExpectedWarning ("IL2091", nameof (TypeRequiresPublicMethods<TOuter>))] // Return value
			[ExpectedWarning ("IL2091", nameof (TypeRequiresPublicMethods<TOuter>))] // Compiler generated local variable
			public TypeRequiresPublicMethods<TOuter> PublicMethodsMethodReturnValue () { return null; }

			public void PublicFieldsMethodLocalVariable ()
			{
				TypeRequiresPublicFields<TOuter> t = null;
			}

			[ExpectedWarning ("IL2091", nameof (TypeRequiresPublicMethods<TOuter>))]
			public void PublicMethodsMethodLocalVariable ()
			{
				TypeRequiresPublicMethods<TOuter> t = null;
			}
		}

		static void TestPartialInstantiationTypes ()
		{
			_ = new PartialyInstantiatedFields<TestType> ();
			_ = new FullyInstantiatedOverPartiallyInstantiatedFields ();
			_ = new PartialyInstantiatedMethods<TestType> ();
			_ = new FullyInstantiatedOverPartiallyInstantiatedMethods ();
		}

		class BaseForPartialInstantiation<
			[DynamicallyAccessedMembers (DynamicallyAccessedMemberTypes.PublicFields)] TFields,
			[DynamicallyAccessedMembers (DynamicallyAccessedMemberTypes.PublicMethods)] TMethods>
		{
		}

		class PartialyInstantiatedFields<[DynamicallyAccessedMembers (DynamicallyAccessedMemberTypes.PublicFields)] TOuter>
			: BaseForPartialInstantiation<TOuter, TestType>
		{
		}

		class FullyInstantiatedOverPartiallyInstantiatedFields
			: PartialyInstantiatedFields<TestType>
		{
		}

		[ExpectedWarning ("IL2091", nameof (BaseForPartialInstantiation<TestType, TOuter>), "'TMethods'")]
		class PartialyInstantiatedMethods<[DynamicallyAccessedMembers (DynamicallyAccessedMemberTypes.PublicFields)] TOuter>
			: BaseForPartialInstantiation<TestType, TOuter>
		{
			[ExpectedWarning ("IL2091", nameof (BaseForPartialInstantiation<TestType, TOuter>), "'TMethods'")]
			public PartialyInstantiatedMethods () { }
		}

		class FullyInstantiatedOverPartiallyInstantiatedMethods
			: PartialyInstantiatedMethods<TestType>
		{
		}

		static void TestSingleGenericParameterOnMethod ()
		{
			MethodRequiresPublicFields<TestType> ();
			MethodRequiresPublicMethods<TestType> ();
			MethodRequiresNothing<TestType> ();
			MethodRequiresPublicFieldsPassThrough<TestType> ();
			MethodRequiresNothingPassThrough<TestType> ();
		}

		[ExpectedWarning ("IL2087", nameof (DataFlowTypeExtensions.RequiresPublicMethods))]
		static void MethodRequiresPublicFields<
			[DynamicallyAccessedMembers (DynamicallyAccessedMemberTypes.PublicFields)] T> ()
		{
			typeof (T).RequiresPublicFields ();
			typeof (T).RequiresPublicMethods ();
			typeof (T).RequiresNone ();
		}

		[ExpectedWarning ("IL2087", nameof (DataFlowTypeExtensions.RequiresPublicFields))]
		static void MethodRequiresPublicMethods<
			[DynamicallyAccessedMembers (DynamicallyAccessedMemberTypes.PublicMethods)] T> ()
		{
			typeof (T).RequiresPublicFields ();
			typeof (T).RequiresPublicMethods ();
			typeof (T).RequiresNone ();
		}

<<<<<<< HEAD
		[RequiresUnreferencedCode ("message")]
		static void RUCMethodRequiresPublicMethods<
			[DynamicallyAccessedMembers (DynamicallyAccessedMemberTypes.PublicMethods)] T> ()
		{
			typeof (T).RequiresPublicFields ();
		}

		[UnrecognizedReflectionAccessPattern (typeof (DataFlowTypeExtensions), nameof (DataFlowTypeExtensions.RequiresPublicFields), new Type[] { typeof (Type) }, messageCode: "IL2087")]
		[UnrecognizedReflectionAccessPattern (typeof (DataFlowTypeExtensions), nameof (DataFlowTypeExtensions.RequiresPublicMethods), new Type[] { typeof (Type) }, messageCode: "IL2087")]
=======
		[ExpectedWarning ("IL2087", nameof (DataFlowTypeExtensions.RequiresPublicFields))]
		[ExpectedWarning ("IL2087", nameof (DataFlowTypeExtensions.RequiresPublicMethods))]
>>>>>>> 4d351bc1
		static void MethodRequiresNothing<T> ()
		{
			typeof (T).RequiresPublicFields ();
			typeof (T).RequiresPublicMethods ();
			typeof (T).RequiresNone ();
		}

		[ExpectedWarning ("IL2091", nameof (MethodRequiresPublicMethods), "'T'")]
		static void MethodRequiresPublicFieldsPassThrough<
			[DynamicallyAccessedMembers (DynamicallyAccessedMemberTypes.PublicFields)] T> ()
		{
			MethodRequiresPublicFields<T> ();
			MethodRequiresPublicMethods<T> ();
			MethodRequiresNothing<T> ();
		}

		[ExpectedWarning ("IL2091", nameof (MethodRequiresPublicFields), "'T'")]
		[ExpectedWarning ("IL2091", nameof (MethodRequiresPublicMethods), "'T'")]
		static void MethodRequiresNothingPassThrough<T> ()
		{
			MethodRequiresPublicFields<T> ();
			MethodRequiresPublicMethods<T> ();
			MethodRequiresNothing<T> ();
		}

		static void TestMethodGenericParametersViaInheritance ()
		{
			TypeWithInstantiatedGenericMethodViaGenericParameter<TestType>.StaticRequiresPublicFields<TestType> ();
			TypeWithInstantiatedGenericMethodViaGenericParameter<TestType>.StaticRequiresPublicFieldsNonGeneric ();

			TypeWithInstantiatedGenericMethodViaGenericParameter<TestType>.StaticPartialInstantiation ();
			TypeWithInstantiatedGenericMethodViaGenericParameter<TestType>.StaticPartialInstantiationUnrecognized ();

			var instance = new TypeWithInstantiatedGenericMethodViaGenericParameter<TestType> ();

			instance.InstanceRequiresPublicFields<TestType> ();
			instance.InstanceRequiresPublicFieldsNonGeneric ();

			instance.VirtualRequiresPublicFields<TestType> ();
			instance.VirtualRequiresPublicMethods<TestType> ();

			instance.CallInterface ();

			IInterfaceWithGenericMethod interfaceInstance = (IInterfaceWithGenericMethod) instance;
			interfaceInstance.InterfaceRequiresPublicFields<TestType> ();
			interfaceInstance.InterfaceRequiresPublicMethods<TestType> ();
		}

		class BaseTypeWithGenericMethod
		{
			public static void StaticRequiresPublicFields<[DynamicallyAccessedMembers (DynamicallyAccessedMemberTypes.PublicFields)] T> ()
				=> typeof (T).RequiresPublicFields ();
			public void InstanceRequiresPublicFields<[DynamicallyAccessedMembers (DynamicallyAccessedMemberTypes.PublicFields)] T> ()
				=> typeof (T).RequiresPublicFields ();
			public virtual void VirtualRequiresPublicFields<[DynamicallyAccessedMembers (DynamicallyAccessedMemberTypes.PublicFields)] T> ()
				=> typeof (T).RequiresPublicFields ();

			public static void StaticRequiresPublicMethods<[DynamicallyAccessedMembers (DynamicallyAccessedMemberTypes.PublicMethods)] T> ()
				=> typeof (T).RequiresPublicMethods ();
			public void InstanceRequiresPublicMethods<[DynamicallyAccessedMembers (DynamicallyAccessedMemberTypes.PublicMethods)]T> ()
				=> typeof (T).RequiresPublicMethods ();
			public virtual void VirtualRequiresPublicMethods<[DynamicallyAccessedMembers (DynamicallyAccessedMemberTypes.PublicMethods)]T> ()
				=> typeof (T).RequiresPublicMethods ();

			public static void StaticRequiresMultipleGenericParams<
				[DynamicallyAccessedMembers (DynamicallyAccessedMemberTypes.PublicFields)] TFields,
				[DynamicallyAccessedMembers (DynamicallyAccessedMemberTypes.PublicMethods)] TMethods> ()
			{
				typeof (TFields).RequiresPublicFields ();
				typeof (TMethods).RequiresPublicMethods ();
			}
		}

		interface IInterfaceWithGenericMethod
		{
			void InterfaceRequiresPublicFields<[DynamicallyAccessedMembers (DynamicallyAccessedMemberTypes.PublicFields)] T> ();
			void InterfaceRequiresPublicMethods<[DynamicallyAccessedMembers (DynamicallyAccessedMemberTypes.PublicMethods)] T> ();
		}

		class TypeWithInstantiatedGenericMethodViaGenericParameter<[DynamicallyAccessedMembers (DynamicallyAccessedMemberTypes.PublicFields)] TOuter>
			: BaseTypeWithGenericMethod, IInterfaceWithGenericMethod
		{
			[ExpectedWarning ("IL2091",
				"'TInner'",
				"Mono.Linker.Tests.Cases.DataFlow.GenericParameterDataFlow.TypeWithInstantiatedGenericMethodViaGenericParameter<TOuter>.StaticRequiresPublicFields<TInner>()",
				"'T'",
				"Mono.Linker.Tests.Cases.DataFlow.GenericParameterDataFlow.BaseTypeWithGenericMethod.StaticRequiresPublicMethods<T>()")]
			public static void StaticRequiresPublicFields<[DynamicallyAccessedMembers (DynamicallyAccessedMemberTypes.PublicFields)] TInner> ()
			{
				StaticRequiresPublicFields<TInner> ();
				StaticRequiresPublicMethods<TInner> ();
			}

			[ExpectedWarning ("IL2091",
				"'TOuter'",
				"Mono.Linker.Tests.Cases.DataFlow.GenericParameterDataFlow.TypeWithInstantiatedGenericMethodViaGenericParameter<TOuter>",
				"'T'",
				"Mono.Linker.Tests.Cases.DataFlow.GenericParameterDataFlow.BaseTypeWithGenericMethod.StaticRequiresPublicMethods<T>()")]
			public static void StaticRequiresPublicFieldsNonGeneric ()
			{
				StaticRequiresPublicFields<TOuter> ();
				StaticRequiresPublicMethods<TOuter> ();
			}

			public static void StaticPartialInstantiation ()
			{
				StaticRequiresMultipleGenericParams<TOuter, TestType> ();
			}

			[ExpectedWarning ("IL2091",
				"'TOuter'",
				"Mono.Linker.Tests.Cases.DataFlow.GenericParameterDataFlow.TypeWithInstantiatedGenericMethodViaGenericParameter<TOuter>",
				"'TMethods'",
				"Mono.Linker.Tests.Cases.DataFlow.GenericParameterDataFlow.BaseTypeWithGenericMethod.StaticRequiresMultipleGenericParams<TFields,TMethods>()")]
			public static void StaticPartialInstantiationUnrecognized ()
			{
				StaticRequiresMultipleGenericParams<TestType, TOuter> ();
			}

			[ExpectedWarning ("IL2091",
				"'TInner'",
				"Mono.Linker.Tests.Cases.DataFlow.GenericParameterDataFlow.TypeWithInstantiatedGenericMethodViaGenericParameter<TOuter>.InstanceRequiresPublicFields<TInner>()",
				"'T'",
				"Mono.Linker.Tests.Cases.DataFlow.GenericParameterDataFlow.BaseTypeWithGenericMethod.InstanceRequiresPublicMethods<T>()")]
			public void InstanceRequiresPublicFields<[DynamicallyAccessedMembers (DynamicallyAccessedMemberTypes.PublicFields)] TInner> ()
			{
				InstanceRequiresPublicFields<TInner> ();
				InstanceRequiresPublicMethods<TInner> ();
			}

			[ExpectedWarning ("IL2091",
				"'TOuter'",
				"Mono.Linker.Tests.Cases.DataFlow.GenericParameterDataFlow.TypeWithInstantiatedGenericMethodViaGenericParameter<TOuter>",
				"'T'",
				"Mono.Linker.Tests.Cases.DataFlow.GenericParameterDataFlow.BaseTypeWithGenericMethod.InstanceRequiresPublicMethods<T>()")]
			public void InstanceRequiresPublicFieldsNonGeneric ()
			{
				InstanceRequiresPublicFields<TOuter> ();
				InstanceRequiresPublicMethods<TOuter> ();
			}

			public override void VirtualRequiresPublicFields<[DynamicallyAccessedMembers (DynamicallyAccessedMemberTypes.PublicFields)] T> ()
			{
				typeof (T).RequiresPublicFields ();
			}

			public override void VirtualRequiresPublicMethods<[DynamicallyAccessedMembers (DynamicallyAccessedMemberTypes.PublicMethods)] T> ()
			{
				typeof (T).RequiresPublicMethods ();
			}

			public void InterfaceRequiresPublicFields<[DynamicallyAccessedMembers (DynamicallyAccessedMemberTypes.PublicFields)] T> ()
			{
				typeof (T).RequiresPublicFields (); ;
			}

			public void InterfaceRequiresPublicMethods<[DynamicallyAccessedMembers (DynamicallyAccessedMemberTypes.PublicMethods)] T> ()
			{
				typeof (T).RequiresPublicMethods ();
			}

			[ExpectedWarning ("IL2091",
				"'TOuter'",
				"Mono.Linker.Tests.Cases.DataFlow.GenericParameterDataFlow.TypeWithInstantiatedGenericMethodViaGenericParameter<TOuter>",
				"'T'",
				"Mono.Linker.Tests.Cases.DataFlow.GenericParameterDataFlow.IInterfaceWithGenericMethod.InterfaceRequiresPublicMethods<T>()")]
			public void CallInterface ()
			{
				IInterfaceWithGenericMethod interfaceInstance = (IInterfaceWithGenericMethod) this;
				interfaceInstance.InterfaceRequiresPublicFields<TOuter> ();
				interfaceInstance.InterfaceRequiresPublicMethods<TOuter> ();
			}
		}


		static void TestMultipleGenericParametersOnMethod ()
		{
			MethodMultipleWithDifferentRequirements_TestMultiple<TestType, TestType, TestType, TestType> ();
			MethodMultipleWithDifferentRequirements_TestFields<TestType, TestType, TestType, TestType> ();
			MethodMultipleWithDifferentRequirements_TestMethods<TestType, TestType, TestType, TestType> ();
			MethodMultipleWithDifferentRequirements_TestBoth<TestType, TestType, TestType, TestType> ();
			MethodMultipleWithDifferentRequirements_TestNothing<TestType, TestType, TestType, TestType> ();
		}

		static void MethodMultipleWithDifferentRequirements_TestMultiple<
			[DynamicallyAccessedMembers (DynamicallyAccessedMemberTypes.PublicFields)] TFields,
			[DynamicallyAccessedMembers (DynamicallyAccessedMemberTypes.PublicMethods)] TMethods,
			[DynamicallyAccessedMembers (DynamicallyAccessedMemberTypes.PublicFields | DynamicallyAccessedMemberTypes.PublicMethods)] TBoth,
			TNothing> ()
		{
			typeof (TFields).RequiresPublicFields (); ;
			typeof (TMethods).RequiresPublicMethods ();
			typeof (TBoth).RequiresPublicFields (); ;
			typeof (TBoth).RequiresPublicMethods ();
			typeof (TFields).RequiresNone ();
			typeof (TMethods).RequiresNone ();
			typeof (TBoth).RequiresNone ();
			typeof (TNothing).RequiresNone ();
		}

		[ExpectedWarning ("IL2087", nameof (DataFlowTypeExtensions.RequiresPublicMethods))]
		static void MethodMultipleWithDifferentRequirements_TestFields<
			[DynamicallyAccessedMembers (DynamicallyAccessedMemberTypes.PublicFields)] TFields,
			[DynamicallyAccessedMembers (DynamicallyAccessedMemberTypes.PublicMethods)] TMethods,
			[DynamicallyAccessedMembers (DynamicallyAccessedMemberTypes.PublicFields | DynamicallyAccessedMemberTypes.PublicMethods)] TBoth,
			TNothing> ()
		{
			typeof (TFields).RequiresPublicFields (); ;
			typeof (TFields).RequiresPublicMethods ();
			typeof (TFields).RequiresNone ();
		}

		[ExpectedWarning ("IL2087", nameof (DataFlowTypeExtensions.RequiresPublicFields))]
		static void MethodMultipleWithDifferentRequirements_TestMethods<
			[DynamicallyAccessedMembers (DynamicallyAccessedMemberTypes.PublicFields)] TFields,
			[DynamicallyAccessedMembers (DynamicallyAccessedMemberTypes.PublicMethods)] TMethods,
			[DynamicallyAccessedMembers (DynamicallyAccessedMemberTypes.PublicFields | DynamicallyAccessedMemberTypes.PublicMethods)] TBoth,
			TNothing> ()
		{
			typeof (TMethods).RequiresPublicFields ();
			typeof (TMethods).RequiresPublicMethods ();
			typeof (TMethods).RequiresNone ();
		}

		static void MethodMultipleWithDifferentRequirements_TestBoth<
			[DynamicallyAccessedMembers (DynamicallyAccessedMemberTypes.PublicFields)] TFields,
			[DynamicallyAccessedMembers (DynamicallyAccessedMemberTypes.PublicMethods)] TMethods,
			[DynamicallyAccessedMembers (DynamicallyAccessedMemberTypes.PublicFields | DynamicallyAccessedMemberTypes.PublicMethods)] TBoth,
			TNothing> ()
		{
			typeof (TBoth).RequiresPublicFields ();
			typeof (TBoth).RequiresPublicMethods ();
			typeof (TBoth).RequiresNone ();
		}

		[ExpectedWarning ("IL2087", nameof (DataFlowTypeExtensions.RequiresPublicFields))]
		[ExpectedWarning ("IL2087", nameof (DataFlowTypeExtensions.RequiresPublicMethods))]
		static void MethodMultipleWithDifferentRequirements_TestNothing<
			[DynamicallyAccessedMembers (DynamicallyAccessedMemberTypes.PublicFields)] TFields,
			[DynamicallyAccessedMembers (DynamicallyAccessedMemberTypes.PublicMethods)] TMethods,
			[DynamicallyAccessedMembers (DynamicallyAccessedMemberTypes.PublicFields | DynamicallyAccessedMemberTypes.PublicMethods)] TBoth,
			TNothing> ()
		{
			typeof (TNothing).RequiresPublicFields ();
			typeof (TNothing).RequiresPublicMethods ();
			typeof (TNothing).RequiresNone ();
		}


		class MakeGenericType
		{
			public static void Test ()
			{
				TestNullType ();
				TestUnknownInput (null);
				TestWithUnknownTypeArray (null);
				TestWithArrayUnknownIndexSet (0);
				TestWithArrayUnknownLengthSet (1);
				TestNoArguments ();

				TestWithRequirements ();
				TestWithRequirementsFromParam (null);
				TestWithRequirementsFromParamWithMismatch (null);
				TestWithRequirementsFromGenericParam<TestType> ();
				TestWithRequirementsFromGenericParamWithMismatch<TestType> ();

				TestWithNoRequirements ();
				TestWithNoRequirementsFromParam (null);

				TestWithMultipleArgumentsWithRequirements ();

				TestWithNewConstraint ();
				TestWithStructConstraint ();
				TestWithUnmanagedConstraint ();
				TestWithNullable ();
			}

			// This is OK since we know it's null, so MakeGenericType is effectively a no-op (will throw)
			// so no validation necessary.
			static void TestNullType ()
			{
				Type nullType = null;
				nullType.MakeGenericType (typeof (TestType));
			}

			[ExpectedWarning ("IL2055", nameof (Type.MakeGenericType))]
			static void TestUnknownInput (Type inputType)
			{
				inputType.MakeGenericType (typeof (TestType));
			}

			[ExpectedWarning ("IL2055", nameof (Type.MakeGenericType))]
			static void TestWithUnknownTypeArray (Type[] types)
			{
				typeof (GenericWithPublicFieldsArgument<>).MakeGenericType (types);
			}

			[ExpectedWarning ("IL2055", nameof (Type.MakeGenericType))]
			static void TestWithArrayUnknownIndexSet (int indexToSet)
			{
				Type[] types = new Type[1];
				types[indexToSet] = typeof (TestType);
				typeof (GenericWithPublicFieldsArgument<>).MakeGenericType (types);
			}

			[ExpectedWarning ("IL2055", nameof (Type.MakeGenericType))]
			static void TestWithArrayUnknownLengthSet (int arrayLen)
			{
				Type[] types = new Type[arrayLen];
				types[0] = typeof (TestType);
				typeof (GenericWithPublicFieldsArgument<>).MakeGenericType (types);
			}

			static void TestNoArguments ()
			{
				typeof (TypeMakeGenericNoArguments).MakeGenericType ();
			}

			class TypeMakeGenericNoArguments
			{
			}

			static void TestWithRequirements ()
			{
				// Currently this is not analyzable since we don't track array elements.
				// Would be really nice to support this kind of code in the future though.
				typeof (GenericWithPublicFieldsArgument<>).MakeGenericType (typeof (TestType));
			}

			static void TestWithRequirementsFromParam (
				[DynamicallyAccessedMembers (DynamicallyAccessedMemberTypes.PublicFields)] Type type)
			{
				typeof (GenericWithPublicFieldsArgument<>).MakeGenericType (type);
			}

			// https://github.com/dotnet/linker/issues/2428
			// [ExpectedWarning ("IL2071", "'T'")]
			[ExpectedWarning ("IL2070", "'this'")]
			static void TestWithRequirementsFromParamWithMismatch (
				[DynamicallyAccessedMembers (DynamicallyAccessedMemberTypes.PublicMethods)] Type type)
			{
				typeof (GenericWithPublicFieldsArgument<>).MakeGenericType (type);
			}

			static void TestWithRequirementsFromGenericParam<
				[DynamicallyAccessedMembers (DynamicallyAccessedMemberTypes.PublicFields)] T> ()
			{
				typeof (GenericWithPublicFieldsArgument<>).MakeGenericType (typeof (T));
			}

			// https://github.com/dotnet/linker/issues/2428
			// [ExpectedWarning ("IL2091", "'T'")]
			[ExpectedWarning ("IL2090", "'this'")] // Note that this actually produces a warning which should not be possible to produce right now
			static void TestWithRequirementsFromGenericParamWithMismatch<
				[DynamicallyAccessedMembers (DynamicallyAccessedMemberTypes.PublicMethods)] TInput> ()
			{
				typeof (GenericWithPublicFieldsArgument<>).MakeGenericType (typeof (TInput));
			}

			class GenericWithPublicFieldsArgument<[DynamicallyAccessedMembers (DynamicallyAccessedMemberTypes.PublicFields)] T>
			{
			}

			static void TestWithNoRequirements ()
			{
				typeof (GenericWithNoRequirements<>).MakeGenericType (typeof (TestType));
			}

			static void TestWithNoRequirementsFromParam (Type type)
			{
				typeof (GenericWithNoRequirements<>).MakeGenericType (type);
			}

			class GenericWithNoRequirements<T>
			{
			}

			static void TestWithMultipleArgumentsWithRequirements ()
			{
				typeof (GenericWithMultipleArgumentsWithRequirements<,>).MakeGenericType (typeof (TestType), typeof (TestType));
			}

			class GenericWithMultipleArgumentsWithRequirements<
				TOne,
				[DynamicallyAccessedMembers (DynamicallyAccessedMemberTypes.PublicMethods)] TTwo>
			{
			}

			static void TestWithNewConstraint ()
			{
				typeof (GenericWithNewConstraint<>).MakeGenericType (typeof (TestType));
			}

			class GenericWithNewConstraint<T> where T : new()
			{
			}

			static void TestWithStructConstraint ()
			{
				typeof (GenericWithStructConstraint<>).MakeGenericType (typeof (TestType));
			}

			class GenericWithStructConstraint<T> where T : struct
			{
			}

			static void TestWithUnmanagedConstraint ()
			{
				typeof (GenericWithUnmanagedConstraint<>).MakeGenericType (typeof (TestType));
			}

			class GenericWithUnmanagedConstraint<T> where T : unmanaged
			{
			}

			static void TestWithNullable ()
			{
				typeof (Nullable<>).MakeGenericType (typeof (TestType));
			}
		}

		class MakeGenericMethod
		{
			public static void Test ()
			{
				TestNullMethod ();
				TestUnknownMethod (null);
				TestUnknownMethodButNoTypeArguments (null);
				TestWithUnknownTypeArray (null);
				TestWithArrayUnknownIndexSet (0);
				TestWithArrayUnknownIndexSetByRef (0);
				TestWithArrayUnknownLengthSet (1);
				TestWithArrayPassedToAnotherMethod ();
				TestWithNoArguments ();
				TestWithArgumentsButNonGenericMethod ();

				TestWithRequirements ();
				TestWithRequirementsFromParam (null);
				TestWithRequirementsFromGenericParam<TestType> ();
				TestWithRequirementsViaRuntimeMethod ();
				TestWithRequirementsButNoTypeArguments ();

				TestWithMultipleKnownGenericParameters ();
				TestWithOneUnknownGenericParameter (null);
				TestWithPartiallyInitializedGenericTypeArray ();
				TestWithConditionalGenericTypeSet (true);

				TestWithNoRequirements ();
				TestWithNoRequirementsFromParam (null);
				TestWithNoRequirementsViaRuntimeMethod ();
				TestWithNoRequirementsUnknownType (null);
				TestWithNoRequirementsWrongNumberOfTypeParameters ();
				TestWithNoRequirementsUnknownArrayElement ();

				TestWithMultipleArgumentsWithRequirements ();

				TestWithNewConstraint ();
				TestWithStructConstraint ();
				TestWithUnmanagedConstraint ();
			}

			static void TestNullMethod ()
			{
				MethodInfo mi = null;
				mi.MakeGenericMethod (typeof (TestType));
			}

			[ExpectedWarning ("IL2060", nameof (MethodInfo.MakeGenericMethod))]
			static void TestUnknownMethod (MethodInfo mi)
			{
				mi.MakeGenericMethod (typeof (TestType));
			}

			[ExpectedWarning ("IL2060", nameof (MethodInfo.MakeGenericMethod))]
			static void TestUnknownMethodButNoTypeArguments (MethodInfo mi)
			{
				// Thechnically linker could figure this out, but it's not worth the complexity - such call will always fail at runtime.
				mi.MakeGenericMethod (Type.EmptyTypes);
			}

			[ExpectedWarning ("IL2060", nameof (MethodInfo.MakeGenericMethod))]
			static void TestWithUnknownTypeArray (Type[] types)
			{
				typeof (MakeGenericMethod).GetMethod (nameof (GenericWithRequirements), BindingFlags.Static)
					.MakeGenericMethod (types);
			}

			[ExpectedWarning ("IL2060", nameof (MethodInfo.MakeGenericMethod))]
			static void TestWithArrayUnknownIndexSet (int indexToSet)
			{
				Type[] types = new Type[1];
				types[indexToSet] = typeof (TestType);
				typeof (MakeGenericMethod).GetMethod (nameof (GenericWithRequirements), BindingFlags.Static)
					.MakeGenericMethod (types);
			}

			[ExpectedWarning ("IL2060", nameof (MethodInfo.MakeGenericMethod))]
			static void TestWithArrayUnknownIndexSetByRef (int indexToSet)
			{
				Type[] types = new Type[1];
				types[0] = typeof (TestType);
				ref Type t = ref types[indexToSet];
				t = typeof (TestType);
				typeof (MakeGenericMethod).GetMethod (nameof (GenericWithRequirements), BindingFlags.Static)
					.MakeGenericMethod (types);
			}

			[ExpectedWarning ("IL2060", nameof (MethodInfo.MakeGenericMethod))]
			static void TestWithArrayUnknownLengthSet (int arrayLen)
			{
				Type[] types = new Type[arrayLen];
				types[0] = typeof (TestType);
				typeof (MakeGenericMethod).GetMethod (nameof (GenericWithRequirements), BindingFlags.Static)
					.MakeGenericMethod (types);
			}

			static void MethodThatTakesArrayParameter (Type[] types)
			{
			}

			[ExpectedWarning ("IL2060", nameof (MethodInfo.MakeGenericMethod))]
			static void TestWithArrayPassedToAnotherMethod ()
			{
				Type[] types = new Type[1];
				types[0] = typeof (TestType);
				MethodThatTakesArrayParameter (types);
				typeof (MakeGenericMethod).GetMethod (nameof (GenericWithRequirements), BindingFlags.Static)
					.MakeGenericMethod (types);
			}

			static void TestWithNoArguments ()
			{
				typeof (MakeGenericMethod).GetMethod (nameof (NonGenericMethod), BindingFlags.Static | BindingFlags.NonPublic)
					.MakeGenericMethod ();
			}

			// This should not warn since we can't be always sure about the exact overload as we don't support
			// method parameter signature matching, and thus the GetMethod may return multiple potential methods.
			// It can happen that some are generic and some are not. The analysis should not fail on this.
			static void TestWithArgumentsButNonGenericMethod ()
			{
				typeof (MakeGenericMethod).GetMethod (nameof (NonGenericMethod), BindingFlags.Static | BindingFlags.NonPublic)
					.MakeGenericMethod (typeof (TestType));
			}

			static void NonGenericMethod ()
			{
			}

			static void TestWithRequirements ()
			{
				typeof (MakeGenericMethod).GetMethod (nameof (GenericWithRequirements), BindingFlags.Static)
					.MakeGenericMethod (typeof (TestType));
			}

			static void TestWithRequirementsFromParam (
				[DynamicallyAccessedMembers (DynamicallyAccessedMemberTypes.PublicFields)] Type type)
			{
				typeof (MakeGenericMethod).GetMethod (nameof (GenericWithRequirements), BindingFlags.Static)
					.MakeGenericMethod (type);
			}

			static void TestWithRequirementsFromGenericParam<
				[DynamicallyAccessedMembers (DynamicallyAccessedMemberTypes.PublicFields)] T> ()
			{
				typeof (MakeGenericMethod).GetMethod (nameof (GenericWithRequirements), BindingFlags.Static)
					.MakeGenericMethod (typeof (T));
			}


			static void TestWithRequirementsViaRuntimeMethod ()
			{
				typeof (MakeGenericMethod).GetRuntimeMethod (nameof (GenericWithRequirements), Type.EmptyTypes)
					.MakeGenericMethod (typeof (TestType));
			}

			[ExpectedWarning ("IL2060", nameof (MethodInfo.MakeGenericMethod))]
			static void TestWithRequirementsButNoTypeArguments ()
			{
				typeof (MakeGenericMethod).GetMethod (nameof (GenericWithRequirements), BindingFlags.Static)
					.MakeGenericMethod (Type.EmptyTypes);
			}

			public static void GenericWithRequirements<[DynamicallyAccessedMembers (DynamicallyAccessedMemberTypes.PublicFields)] T> ()
			{
			}

			static void TestWithMultipleKnownGenericParameters ()
			{
				typeof (MakeGenericMethod).GetMethod (nameof (GenericMultipleParameters), BindingFlags.Static)
					.MakeGenericMethod (typeof (TestType), typeof (TestType), typeof (TestType));
			}

			[ExpectedWarning ("IL2060", nameof (MethodInfo.MakeGenericMethod))]
			static void TestWithOneUnknownGenericParameter (Type[] types)
			{
				typeof (MakeGenericMethod).GetMethod (nameof (GenericMultipleParameters), BindingFlags.Static)
					.MakeGenericMethod (typeof (TestType), typeof (TestStruct), types[0]);
			}

			[ExpectedWarning ("IL2060", nameof (MethodInfo.MakeGenericMethod))]
			static void TestWithPartiallyInitializedGenericTypeArray ()
			{
				Type[] types = new Type[3];
				types[0] = typeof (TestType);
				types[1] = typeof (TestStruct);
				typeof (MakeGenericMethod).GetMethod (nameof (GenericMultipleParameters), BindingFlags.Static)
					.MakeGenericMethod (types);
			}

			static void TestWithConditionalGenericTypeSet (bool thirdParameterIsStruct)
			{
				Type[] types = new Type[3];
				types[0] = typeof (TestType);
				types[1] = typeof (TestStruct);
				if (thirdParameterIsStruct) {
					types[2] = typeof (TestStruct);
				} else {
					types[2] = typeof (TestType);
				}
				typeof (MakeGenericMethod).GetMethod (nameof (GenericMultipleParameters), BindingFlags.Static)
					.MakeGenericMethod (types);
			}

			public static void GenericMultipleParameters<
				[DynamicallyAccessedMembers (DynamicallyAccessedMemberTypes.PublicFields)] T,
				[DynamicallyAccessedMembers (DynamicallyAccessedMemberTypes.PublicFields)] U,
				[DynamicallyAccessedMembers (DynamicallyAccessedMemberTypes.PublicFields)] V> ()
			{
			}

			static void TestWithNoRequirements ()
			{
				typeof (MakeGenericMethod).GetMethod (nameof (GenericWithNoRequirements), BindingFlags.Static)
					.MakeGenericMethod (typeof (TestType));
			}

			static void TestWithNoRequirementsFromParam (Type type)
			{
				typeof (MakeGenericMethod).GetMethod (nameof (GenericWithNoRequirements), BindingFlags.Static)
					.MakeGenericMethod (type);
			}

			static void TestWithNoRequirementsViaRuntimeMethod ()
			{
				typeof (MakeGenericMethod).GetRuntimeMethod (nameof (GenericWithNoRequirements), Type.EmptyTypes)
					.MakeGenericMethod (typeof (TestType));
			}

			// There are no requirements, so no warnings
			static void TestWithNoRequirementsUnknownType (Type type)
			{
				typeof (MakeGenericMethod).GetMethod (nameof (GenericWithNoRequirements))
					.MakeGenericMethod (type);
			}

			// There are no requirements, so no warnings
			static void TestWithNoRequirementsWrongNumberOfTypeParameters ()
			{
				typeof (MakeGenericMethod).GetMethod (nameof (GenericWithNoRequirements))
					.MakeGenericMethod (typeof (TestType), typeof (TestType));
			}

			// There are no requirements, so no warnings
			static void TestWithNoRequirementsUnknownArrayElement ()
			{
				Type[] types = new Type[1];
				typeof (MakeGenericMethod).GetMethod (nameof (GenericWithNoRequirements))
					.MakeGenericMethod (types);
			}

			public static void GenericWithNoRequirements<T> ()
			{
			}


			static void TestWithMultipleArgumentsWithRequirements ()
			{
				typeof (MakeGenericMethod).GetMethod (nameof (GenericWithMultipleArgumentsWithRequirements), BindingFlags.Static | BindingFlags.NonPublic)
					.MakeGenericMethod (typeof (TestType), typeof (TestType));
			}

			static void GenericWithMultipleArgumentsWithRequirements<
				TOne,
				[DynamicallyAccessedMembers (DynamicallyAccessedMemberTypes.PublicFields)] TTwo> ()
			{
			}

			static void TestWithNewConstraint ()
			{
				typeof (MakeGenericMethod).GetMethod (nameof (GenericWithNewConstraint), BindingFlags.Static | BindingFlags.NonPublic)
					.MakeGenericMethod (typeof (TestType));
			}

			static void GenericWithNewConstraint<T> () where T : new()
			{
				var t = new T ();
			}

			static void TestWithStructConstraint ()
			{
				typeof (MakeGenericMethod).GetMethod (nameof (GenericWithStructConstraint), BindingFlags.Static | BindingFlags.NonPublic)
					.MakeGenericMethod (typeof (TestType));
			}

			static void GenericWithStructConstraint<T> () where T : struct
			{
				var t = new T ();
			}

			static void TestWithUnmanagedConstraint ()
			{
				typeof (MakeGenericMethod).GetMethod (nameof (GenericWithUnmanagedConstraint), BindingFlags.Static | BindingFlags.NonPublic)
					.MakeGenericMethod (typeof (TestType));
			}

			static void GenericWithUnmanagedConstraint<T> () where T : unmanaged
			{
				var t = new T ();
			}
		}

		static void TestNewConstraintSatisfiesParameterlessConstructor<T> () where T : new()
		{
			RequiresParameterlessConstructor<T> ();
		}

		static void TestStructConstraintSatisfiesParameterlessConstructor<T> () where T : struct
		{
			RequiresParameterlessConstructor<T> ();
		}

		static void TestUnmanagedConstraintSatisfiesParameterlessConstructor<T> () where T : unmanaged
		{
			RequiresParameterlessConstructor<T> ();
		}

		static void RequiresParameterlessConstructor<[DynamicallyAccessedMembers (DynamicallyAccessedMemberTypes.PublicParameterlessConstructor)] T> ()
		{
		}

		// Warn about calls to static methods:
		[ExpectedWarning ("IL2026", "TypeRequiresPublicFields<T>.RUCTest()", "message")]
		[ExpectedWarning ("IL2026", "RUCMethodRequiresPublicMethods<T>()", "message")]
		// And about type/method generic parameters on the RUC methods:
		[ExpectedWarning ("IL2091", "TypeRequiresPublicFields<T>")]
		[ExpectedWarning ("IL2091", "RUCMethodRequiresPublicMethods<T>()")]
		static void TestNoWarningsInRUCMethod<T> ()
		{
			TypeRequiresPublicFields<T>.RUCTest ();
			RUCMethodRequiresPublicMethods<T> ();
		}

		// Warn about calls to the static methods and the ctor on the RUC type:
		[ExpectedWarning ("IL2026", "RUCTypeRequiresPublicFields<T>.StaticMethod", "message")]
		[ExpectedWarning ("IL2026", "RUCTypeRequiresPublicFields<T>.StaticMethodRequiresPublicMethods<U>", "message")]
		[ExpectedWarning ("IL2026", "RUCTypeRequiresPublicFields<T>.RUCTypeRequiresPublicFields", "message")]
		// And about method generic parameters:
		[ExpectedWarning ("IL2091", "RUCTypeRequiresPublicFields<T>.InstanceMethodRequiresPublicMethods<U>()")]
		[ExpectedWarning ("IL2091", "RUCTypeRequiresPublicFields<T>.StaticMethodRequiresPublicMethods<U>()")]
		[ExpectedWarning ("IL2091", "RUCTypeRequiresPublicFields<T>.VirtualMethodRequiresPublicMethods<U>()")]
		// And about type generic parameters: (one for each reference to the type):
		[ExpectedWarning ("IL2091", "RUCTypeRequiresPublicFields<T>")] // StaticMethod
		[ExpectedWarning ("IL2091", "RUCTypeRequiresPublicFields<T>")] // StaticMethodRequiresPublicMethods<T>
		[ExpectedWarning ("IL2091", "RUCTypeRequiresPublicFields<T>")] // RUCTypeRequiresPublicFields<T> local
		[ExpectedWarning ("IL2091", "RUCTypeRequiresPublicFields<T>")] // RUCTypeRequiresPublicFields<T> ctor
		[ExpectedWarning ("IL2091", "RUCTypeRequiresPublicFields<T>")] // InstanceMethod
		[ExpectedWarning ("IL2091", "RUCTypeRequiresPublicFields<T>")] // InstanceMethodRequiresPublicMethods<T>
		[ExpectedWarning ("IL2091", "RUCTypeRequiresPublicFields<T>")] // VirtualMethod
		[ExpectedWarning ("IL2091", "RUCTypeRequiresPublicFields<T>")] // VirtualMethodRequiresPublicMethods<T>
		static void TestNoWarningsInRUCType<T> ()
		{
			RUCTypeRequiresPublicFields<T>.StaticMethod ();
			RUCTypeRequiresPublicFields<T>.StaticMethodRequiresPublicMethods<T> ();
			var rucType = new RUCTypeRequiresPublicFields<T> ();
			rucType.InstanceMethod ();
			rucType.InstanceMethodRequiresPublicMethods<T> ();
			rucType.VirtualMethod ();
			rucType.VirtualMethodRequiresPublicMethods<T> ();
		}

		[RequiresUnreferencedCode ("message")]
		public class RUCTypeRequiresPublicFields<
			[DynamicallyAccessedMembers (DynamicallyAccessedMemberTypes.PublicFields)] T>
		{
			public static void StaticMethod ()
			{
				typeof (T).RequiresPublicMethods ();
			}

			public static void StaticMethodRequiresPublicMethods<
				[DynamicallyAccessedMembers (DynamicallyAccessedMemberTypes.PublicMethods)] U> ()
			{
				typeof (U).RequiresPublicFields ();
			}

			public void InstanceMethod ()
			{
				typeof (T).RequiresPublicMethods ();
			}

			public void InstanceMethodRequiresPublicMethods<
				[DynamicallyAccessedMembers (DynamicallyAccessedMemberTypes.PublicMethods)] U> ()
			{
				typeof (U).RequiresPublicFields ();
			}

			public virtual void VirtualMethod ()
			{
				typeof (T).RequiresPublicMethods ();
			}

			public virtual void VirtualMethodRequiresPublicMethods<
				[DynamicallyAccessedMembers (DynamicallyAccessedMemberTypes.PublicMethods)] U> ()
			{
				typeof (U).RequiresPublicFields ();
			}
		}

		public class TestType
		{
		}

		public struct TestStruct
		{
		}
	}
}<|MERGE_RESOLUTION|>--- conflicted
+++ resolved
@@ -79,22 +79,13 @@
 				typeof (T).RequiresNone ();
 			}
 
-<<<<<<< HEAD
 			[RequiresUnreferencedCode ("message")]
 			public static void RUCTest ()
 			{
 				typeof (T).RequiresPublicMethods ();
 			}
 
-			[UnrecognizedReflectionAccessPattern (typeof (GenericParameterDataFlow), nameof (FieldRequiresPublicMethods),
-				messageCode: "IL2089", message: new string[] {
-					nameof (T),
-					nameof (TypeRequiresPublicFields <T>),
-					nameof (FieldRequiresPublicMethods)
-				})]
-=======
 			[ExpectedWarning ("IL2089", "'" + nameof (T) + "'", nameof (TypeRequiresPublicFields<T>), nameof (FieldRequiresPublicMethods))]
->>>>>>> 4d351bc1
 			public static void TestFields ()
 			{
 				FieldRequiresPublicFields = typeof (T);
@@ -458,7 +449,6 @@
 			typeof (T).RequiresNone ();
 		}
 
-<<<<<<< HEAD
 		[RequiresUnreferencedCode ("message")]
 		static void RUCMethodRequiresPublicMethods<
 			[DynamicallyAccessedMembers (DynamicallyAccessedMemberTypes.PublicMethods)] T> ()
@@ -466,12 +456,8 @@
 			typeof (T).RequiresPublicFields ();
 		}
 
-		[UnrecognizedReflectionAccessPattern (typeof (DataFlowTypeExtensions), nameof (DataFlowTypeExtensions.RequiresPublicFields), new Type[] { typeof (Type) }, messageCode: "IL2087")]
-		[UnrecognizedReflectionAccessPattern (typeof (DataFlowTypeExtensions), nameof (DataFlowTypeExtensions.RequiresPublicMethods), new Type[] { typeof (Type) }, messageCode: "IL2087")]
-=======
 		[ExpectedWarning ("IL2087", nameof (DataFlowTypeExtensions.RequiresPublicFields))]
 		[ExpectedWarning ("IL2087", nameof (DataFlowTypeExtensions.RequiresPublicMethods))]
->>>>>>> 4d351bc1
 		static void MethodRequiresNothing<T> ()
 		{
 			typeof (T).RequiresPublicFields ();
